--- conflicted
+++ resolved
@@ -86,11 +86,7 @@
         ################
         java -cp \$SEARCHGUI_JAR_PATH eu.isas.searchgui.cmd.SearchCLI
             -temp_folder `pwd`
-<<<<<<< HEAD
             -spectrum_files \$cwd
-=======
-            -spectrum_files \$cwd/spectra
->>>>>>> 654bf910
             -output_folder \$cwd/output
             -id_params SEARCHGUI_IdentificationParameters.parameters
 
@@ -162,17 +158,10 @@
         ######################
         ## PeptideShakerCLI ##
         ######################
-<<<<<<< HEAD
         java  -Xmx${java_heapsize}m -cp \$PEPTIDESHAKER_JAR_PATH eu.isas.peptideshaker.cmd.PeptideShakerCLI
             -temp_folder `pwd`
             -experiment '${exp_str}'
             -sample '${samp_str}'
-=======
-        java -cp \$PEPTIDESHAKER_JAR_PATH eu.isas.peptideshaker.cmd.PeptideShakerCLI
-            -temp_folder `pwd`
-            -experiment '$exp_str'
-            -sample '$samp_str'
->>>>>>> 654bf910
             -replicate 1
             -spectrum_files \$cwd
             -identification_files \$cwd/output
@@ -610,8 +599,8 @@
 
                 <conditional name="ms_amanda">
                     <param name="ms_amanda_selector" type="select" label="Run MS Amanda search">
-                        <option value="no">No MS Amanda search</option>
-                        <option value="yes" selected="True">Search with MS Amanda</option>
+                        <option value="yes">Search with MS Amanda</option>
+                        <option value="no" selected="True">No MS Amanda search</option>
                     </param>
                     <when value="no" />
                     <when value="yes">
