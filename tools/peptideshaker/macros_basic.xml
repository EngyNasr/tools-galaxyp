<macros>
    <xml name="stdio">
        <stdio>
            <exit_code range="1:" level="fatal" description="Job Failed" />
            <regex match="OutOfMemoryError" level="fatal_oom" description="Out of memory"/>
            <regex match="java.*Exception" level="fatal" description="Java Exception"/>
            <regex match="Could not reserve enough space for * object heap" level="fatal_oom" description="Out of memory"/>
            <regex match="Could not create the Java virtual machine" level="fatal" description="JVM Error"/>
            <regex match="PeptideShaker ran out of memory" level="fatal_oom" description="JVM Error"/>
            <regex match="CompomicsError" level="fatal" description="Compomics Error"/>
        </stdio>
    </xml>
    <token name="@SEARCHGUI_MAJOR_VERSION@">4</token>
<<<<<<< HEAD
    <token name="@SEARCHGUI_VERSION@">4.0.33</token>
=======
    <token name="@SEARCHGUI_VERSION@">4.0.32</token>
>>>>>>> 793749dc
    <token name="@SEARCHGUI_VERSION_SUFFIX@">0</token>
    <token name="@PEPTIDESHAKER_VERSION@">2.0.25</token>
    <token name="@PEPTIDESHAKER_VERSION_SUFFIX@">0</token>
    <xml name="citations">
        <citations>
            <citation type="doi">10.1186/1471-2105-12-70</citation>
            <citation type="doi">10.1002/pmic.201000595</citation>
            <citation type="doi">doi:10.1038/nbt.3109</citation>
        </citations>
    </xml>
</macros><|MERGE_RESOLUTION|>--- conflicted
+++ resolved
@@ -11,11 +11,7 @@
         </stdio>
     </xml>
     <token name="@SEARCHGUI_MAJOR_VERSION@">4</token>
-<<<<<<< HEAD
     <token name="@SEARCHGUI_VERSION@">4.0.33</token>
-=======
-    <token name="@SEARCHGUI_VERSION@">4.0.32</token>
->>>>>>> 793749dc
     <token name="@SEARCHGUI_VERSION_SUFFIX@">0</token>
     <token name="@PEPTIDESHAKER_VERSION@">2.0.25</token>
     <token name="@PEPTIDESHAKER_VERSION_SUFFIX@">0</token>
